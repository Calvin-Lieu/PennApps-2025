<<<<<<< HEAD
import { useEffect, useRef, useState } from "react";
import * as L from "leaflet";
// ShadeMap should be available as L.shadeMap() after import
import "leaflet-shadow-simulator";
// @ts-ignore – shim in src/types
import osmtogeojson from "osmtogeojson";

type Pt = { lat: number; lng: number };
export type Edge = { id: string; a: Pt; b: Pt };
export type EdgeResult = { id: string; shadePct: number; shaded: boolean; nSamples: number };

function metersToLatDeg(m: number) { return m / 110540; }
function metersToLngDeg(m: number, lat: number) { return m / (111320 * Math.cos(lat * Math.PI / 180)); }
function isShadowRGBA(arr: Uint8ClampedArray, alphaThreshold = 16) { return arr[3] >= alphaThreshold; }
function lerp(a: Pt, b: Pt, t: number): Pt { return { lat: a.lat + (b.lat - a.lat) * t, lng: a.lng + (b.lng - a.lng) * t }; }
function jitterMeters(p: Pt, r: number): Pt {
  if (!r) return p;
  const ang = Math.random() * 2 * Math.PI;
  const rad = Math.random() * r;
  const dx = rad * Math.cos(ang), dy = rad * Math.sin(ang);
  return { lat: p.lat + metersToLatDeg(dy), lng: p.lng + metersToLngDeg(dx, p.lat) };
}
function colorForPct(p: number) { return p >= 0.5 ? "#1a7f37" : "#c62828"; }

export default function ShadeClassifier({
  edges,
  date,
  onResults,
}: {
  edges: Edge[];
  date: Date;
  onResults?: (r: EdgeResult[]) => void;
}) {
  const mapRef = useRef<L.Map | null>(null);
  const shadeRef = useRef<any>(null);
  const edgeLayerRef = useRef<L.LayerGroup | null>(null);
  const [ready, setReady] = useState(false);
  const lastDateRef = useRef<Date>(date);
  const fetchTokenRef = useRef(0);

  // Build ShadeMap options using correct API
  const buildShadeOptions = (when: Date) => {
    return {
      date: when,
      color: "#01112f",
      opacity: 0.7,
      apiKey: (import.meta as any).env.VITE_SHADEMAP_KEY,
      terrainSource: {
        tileSize: 256,
        maxZoom: 15,
        getSourceUrl: ({ x, y, z }: any) =>
          `https://s3.amazonaws.com/elevation-tiles-prod/terrarium/${z}/${x}/${y}.png`,
        getElevation: ({ r, g, b, a }: any) => (r * 256 + g + b / 256) - 32768,
        _overzoom: 19,
      },
      getFeatures: async () => {
        if (!mapRef.current || mapRef.current.getZoom() < 15) return [];
        const my = ++fetchTokenRef.current;
        await new Promise((r) => setTimeout(r, 200)); // debounce small pans
        if (my !== fetchTokenRef.current) return [];

        const b = mapRef.current.getBounds();
        const north = b.getNorth(), south = b.getSouth(), east = b.getEast(), west = b.getWest();

        const query = `
          [out:json][timeout:25];
          (
            way["building"](${south},${west},${north},${east});
            relation["building"](${south},${west},${north},${east});
          );
          (._;>;);
          out body;
        `;
        const overpass = "https://overpass-api.de/api/interpreter";
        const url = `${overpass}?data=${encodeURIComponent(query)}`;

        try {
          const resp = await fetch(url);
          if (!resp.ok) return [];
          const data = await resp.json();
          const gj = osmtogeojson(data);

          for (const f of gj.features) {
            const props = (f.properties ||= {});
            let h: number | undefined;
            if (props.height) {
              const m = String(props.height).match(/[\d.]+/);
              if (m) h = parseFloat(m[0]);
            }
            if (!h && props["building:levels"]) {
              const lv = parseFloat(String(props["building:levels"]));
              if (!Number.isNaN(lv)) h = lv * 3;
            }
            if (!h || !Number.isFinite(h)) h = 10;
            props.height = h;
            props.render_height = h;
          }
          return gj.features;
        } catch {
          return [];
        }
      },
    };
  };

  // Helper to create the ShadeMap layer
  const createShadeLayer = (map: L.Map, when: Date) => {
    const layer = (L as any).shadeMap(buildShadeOptions(when));

    layer.once("idle", () => {
      setReady(true);
    });

    layer.addTo(map);
    shadeRef.current = layer;
  };

  useEffect(() => {
    // Map setup
    const mapContainer = document.getElementById("map");
    if (!mapContainer) return;

    const map = L.map(mapContainer, {
      zoomControl: true,
    }).setView([39.9526, -75.1652], 16);

    mapRef.current = map;
    lastDateRef.current = date;

    L.tileLayer("https://tile.openstreetmap.org/{z}/{x}/{y}.png", {
      attribution: "&copy; OSM",
      maxZoom: 19,
    }).addTo(map);

    // Create edge layer
    edgeLayerRef.current = L.layerGroup().addTo(map);

    // Legend
    const legend: any = (L as any).control({ position: "bottomleft" });
    legend.onAdd = () => {
      const div = L.DomUtil.create("div", "legend");
      div.innerHTML = `
        <div style="padding:8px;background:#0008;color:#fff;border-radius:8px;font:14px system-ui,-apple-system,Segoe UI,Roboto,sans-serif">
          <div><span style="color:#1a7f37">■■</span> mostly shaded</div>
          <div><span style="color:#c62828">■■</span> mostly sunny</div>
        </div>`;
      return div;
    };
    legend.addTo(map);

    // Create shade layer
    map.whenReady(() => {
      setTimeout(() => {
        createShadeLayer(map, lastDateRef.current);
      }, 100);
    });

    return () => {
      if (edgeLayerRef.current) map.removeLayer(edgeLayerRef.current);
      if (shadeRef.current) shadeRef.current.remove();
      map.remove();
    };
  }, []);

  // Update date
  useEffect(() => {
    lastDateRef.current = date;
    if (shadeRef.current?.setDate) {
      setReady(false);
      shadeRef.current.setDate(date);
      shadeRef.current.once("idle", () => setReady(true));
    }
  }, [date]);

  // Classify edges by sampling the ShadeMap canvas
  async function classify({
    stepMeters = 15,
    samplesPerPoint = 3,
    jitterRadius = 1.5,
    alphaThreshold = 16,
    maxSteps = 20,
    earlyExit = true,
  } = {}): Promise<EdgeResult[]> {
    const map = mapRef.current;
    const shade = shadeRef.current;

    if (!map || !shade || !ready) {
      console.warn('Map or shade layer not ready for classification');
      return [];
    }

    const rect = map.getContainer().getBoundingClientRect();
    const out: EdgeResult[] = [];

    const BATCH = 300;
    for (let i = 0; i < edges.length; i += BATCH) {
      const chunk = edges.slice(i, i + BATCH);
      const part = await Promise.all(
        chunk.map(async (e) => {
          const lenM = L.latLng(e.a).distanceTo(L.latLng(e.b));
          const steps = Math.min(Math.max(1, Math.ceil(lenM / stepMeters)), maxSteps);
          let hits = 0, total = 0;

          for (let j = 0; j <= steps; j++) {
            const t = steps === 0 ? 0.5 : j / steps;
            const base = lerp(e.a, e.b, t);

            for (let s = 0; s < samplesPerPoint; s++) {
              const p = jitterMeters(base, jitterRadius);
              const cp = map.latLngToContainerPoint([p.lat, p.lng]);

              if (cp.x < 0 || cp.y < 0 || cp.x >= rect.width || cp.y >= rect.height) {
                continue;
              }

              const xWin = rect.left + cp.x;
              const yWin = window.innerHeight - (rect.top + cp.y);

              try {
                const rgba: Uint8ClampedArray = shade.readPixel(xWin, yWin);
                if (rgba && isShadowRGBA(rgba, alphaThreshold)) hits++;
                total++;
              } catch (e) {
                console.warn('Error reading pixel:', e);
              }
            }

            if (earlyExit && total >= 6) {
              const remaining = (steps - j) * samplesPerPoint;
              if (hits === total && remaining < total / 2) break;
              if (hits === 0 && remaining < total / 2) break;
            }
          }

          const shadePct = total ? hits / total : 0;
          return { id: e.id, shadePct, shaded: shadePct >= 0.5, nSamples: total };
        })
      );
      out.push(...part);
      await new Promise((r) => requestAnimationFrame(r));
    }

    onResults?.(out);
    return out;
  }

  // Expose for console testing
  useEffect(() => {
    // @ts-ignore
    window.__classifyEdges = classify;
  }, []);

  async function classifyAndDraw() {
    if (!ready) {
      console.warn('Shade layer not ready yet');
      return;
    }

    const results = await classify();
    const layer = edgeLayerRef.current!;
    layer.clearLayers();

    for (const e of edges) {
      const r = results.find((x) => x.id === e.id);
      const pct = r?.shadePct ?? 0;
      L.polyline(
        [[e.a.lat, e.a.lng], [e.b.lat, e.b.lng]],
        { color: colorForPct(pct), weight: 6, opacity: 0.9 }
      )
        .bindTooltip(`shade: ${(pct * 100).toFixed(0)}% (${r?.nSamples || 0} samples)`)
        .addTo(layer);
    }
  }

  return (
    <div style={{ height: "100%", position: "relative" }}>
      <div id="map" style={{ height: "100%" }} />
      <div style={{
        position: "absolute", left: 12, top: 12, zIndex: 1000,
        background: "rgba(0,0,0,0.6)", color: "#fff", padding: 8, borderRadius: 8,
        font: "14px system-ui, -apple-system, Segoe UI, Roboto, sans-serif"
      }}>
        {ready ? "Shadows ready" : "Rendering shadows…"}
        <div style={{ marginTop: 6, display: "flex", gap: 8, alignItems: "center" }}>
          <input
            type="range" min={0} max={1440} step={5} defaultValue={540}
            onChange={async (e) => {
              const mins = parseInt((e.target as HTMLInputElement).value, 10);
              const d = new Date();
              d.setHours(0, 0, 0, 0);
              d.setMinutes(mins);

              lastDateRef.current = d;
              if (shadeRef.current?.setDate) {
                setReady(false);
                shadeRef.current.setDate(d);
                await new Promise<void>((res) => shadeRef.current.once("idle", () => {
                  setReady(true);
                  res();
                }));
                await classifyAndDraw();
              }
            }}
          />
          <button onClick={classifyAndDraw} disabled={!ready}>
            {ready ? "Classify edges" : "Wait..."}
          </button>
        </div>
      </div>
    </div>
  );
=======
import React, { useState, useCallback } from 'react'
import { MapContainer, TileLayer, Marker, Polyline, useMapEvents } from 'react-leaflet'
import L, { LatLngTuple } from 'leaflet'
import 'leaflet/dist/leaflet.css'

// Fix default icon path issues in Vite by using import.meta.url
const iconRetinaUrl = new URL('leaflet/dist/images/marker-icon-2x.png', import.meta.url).href
const iconUrl = new URL('leaflet/dist/images/marker-icon.png', import.meta.url).href
const shadowUrl = new URL('leaflet/dist/images/marker-shadow.png', import.meta.url).href

delete (L.Icon.Default.prototype as any)._getIconUrl
L.Icon.Default.mergeOptions({
  iconRetinaUrl,
  iconUrl,
  shadowUrl
})

// Create custom icons for start and end points
const startIcon = new L.Icon({
  iconUrl: iconUrl,
  iconRetinaUrl: iconRetinaUrl,
  shadowUrl: shadowUrl,
  iconSize: [25, 41],
  iconAnchor: [12, 41],
  popupAnchor: [1, -34],
  shadowSize: [41, 41],
  className: 'start-marker'
})

const endIcon = new L.Icon({
  iconUrl: iconUrl,
  iconRetinaUrl: iconRetinaUrl,
  shadowUrl: shadowUrl,
  iconSize: [25, 41],
  iconAnchor: [12, 41],
  popupAnchor: [1, -34],
  shadowSize: [41, 41],
  className: 'end-marker'
})

interface PathState {
  startPoint: LatLngTuple | null
  endPoint: LatLngTuple | null
  path: LatLngTuple[]
  loading: boolean
  error: string | null
}

// Component to handle map clicks
function MapClickHandler({ onMapClick }: { onMapClick: (lat: number, lng: number) => void }) {
  useMapEvents({
    click: (e) => {
      onMapClick(e.latlng.lat, e.latlng.lng)
    }
  })
  return null
}

export default function Map() {
  const [pathState, setPathState] = useState<PathState>({
    startPoint: null,
    endPoint: null,
    path: [],
    loading: false,
    error: null
  })

  const handleMapClick = useCallback(async (lat: number, lng: number) => {
    if (pathState.loading) return

    if (!pathState.startPoint) {
      // Set start point
      setPathState(prev => ({ 
        ...prev, 
        startPoint: [lat, lng],
        error: null 
      }))
    } else if (!pathState.endPoint) {
      // Set end point and compute path
      setPathState(prev => ({ 
        ...prev, 
        endPoint: [lat, lng],
        loading: true,
        error: null 
      }))

      try {
        const response = await fetch('http://localhost:8000/shortest_path', {
          method: 'POST',
          headers: {
            'Content-Type': 'application/json',
          },
          body: JSON.stringify({
            start_lat: pathState.startPoint[0],
            start_lng: pathState.startPoint[1],
            end_lat: lat,
            end_lng: lng
          })
        })

        const data = await response.json()
        
        if (data.error) {
          setPathState(prev => ({ 
            ...prev, 
            loading: false,
            error: data.error 
          }))
        } else {
          setPathState(prev => ({ 
            ...prev, 
            path: data.path || [],
            loading: false,
            error: null 
          }))
        }
      } catch (err) {
        setPathState(prev => ({ 
          ...prev, 
          loading: false,
          error: 'Failed to compute path' 
        }))
      }
    } else {
      // Reset and start over
      setPathState({
        startPoint: [lat, lng],
        endPoint: null,
        path: [],
        loading: false,
        error: null
      })
    }
  }, [pathState.startPoint, pathState.endPoint, pathState.loading])

  return (
    <div style={{ position: 'relative', height: '100%', width: '100%' }}>
      <MapContainer center={[39.9526, -75.1652]} zoom={13} style={{height: '100%', width: '100%'}}>
        <TileLayer
          attribution='&copy; OpenStreetMap contributors'
          url='https://{s}.tile.openstreetmap.org/{z}/{x}/{y}.png'
        />
        <MapClickHandler onMapClick={handleMapClick} />
        
        {/* Start point marker */}
        {pathState.startPoint && (
          <Marker position={pathState.startPoint} icon={startIcon} />
        )}
        
        {/* End point marker */}
        {pathState.endPoint && (
          <Marker position={pathState.endPoint} icon={endIcon} />
        )}
        
        {/* Path polyline */}
        {pathState.path.length > 0 && (
          <Polyline 
            positions={pathState.path} 
            color="blue" 
            weight={4} 
            opacity={0.7}
          />
        )}
      </MapContainer>
      
      {/* Status overlay */}
      <div style={{
        position: 'absolute',
        top: 10,
        left: 10,
        background: 'white',
        padding: '10px',
        borderRadius: '5px',
        boxShadow: '0 2px 4px rgba(0,0,0,0.2)',
        zIndex: 1000,
        maxWidth: '300px'
      }}>
        {!pathState.startPoint && (
          <div>Click on the map to set start point</div>
        )}
        {pathState.startPoint && !pathState.endPoint && (
          <div>Click on the map to set end point</div>
        )}
        {pathState.loading && (
          <div>Computing path...</div>
        )}
        {pathState.error && (
          <div style={{ color: 'red' }}>Error: {pathState.error}</div>
        )}
        {pathState.path.length > 0 && (
          <div>
            Path found! Click anywhere to start over.
            <br />
            Segments: {pathState.path.length - 1}
          </div>
        )}
      </div>
    </div>
  )
>>>>>>> 57c79e6c
}<|MERGE_RESOLUTION|>--- conflicted
+++ resolved
@@ -1,14 +1,56 @@
-<<<<<<< HEAD
-import { useEffect, useRef, useState } from "react";
+import { useEffect, useRef, useState, useCallback } from "react";
 import * as L from "leaflet";
 // ShadeMap should be available as L.shadeMap() after import
 import "leaflet-shadow-simulator";
 // @ts-ignore – shim in src/types
 import osmtogeojson from "osmtogeojson";
 
+// Fix default icon path issues in Vite
+const iconRetinaUrl = new URL('leaflet/dist/images/marker-icon-2x.png', import.meta.url).href;
+const iconUrl = new URL('leaflet/dist/images/marker-icon.png', import.meta.url).href;
+const shadowUrl = new URL('leaflet/dist/images/marker-shadow.png', import.meta.url).href;
+
+delete (L.Icon.Default.prototype as any)._getIconUrl;
+L.Icon.Default.mergeOptions({
+  iconRetinaUrl,
+  iconUrl,
+  shadowUrl
+});
+
+// Create custom icons for start and end points
+const startIcon = new L.Icon({
+  iconUrl: iconUrl,
+  iconRetinaUrl: iconRetinaUrl,
+  shadowUrl: shadowUrl,
+  iconSize: [25, 41],
+  iconAnchor: [12, 41],
+  popupAnchor: [1, -34],
+  shadowSize: [41, 41],
+  className: 'start-marker'
+});
+
+const endIcon = new L.Icon({
+  iconUrl: iconUrl,
+  iconRetinaUrl: iconRetinaUrl,
+  shadowUrl: shadowUrl,
+  iconSize: [25, 41],
+  iconAnchor: [12, 41],
+  popupAnchor: [1, -34],
+  shadowSize: [41, 41],
+  className: 'end-marker'
+});
+
 type Pt = { lat: number; lng: number };
 export type Edge = { id: string; a: Pt; b: Pt };
 export type EdgeResult = { id: string; shadePct: number; shaded: boolean; nSamples: number };
+
+interface PathState {
+  startPoint: [number, number] | null;
+  endPoint: [number, number] | null;
+  path: [number, number][];
+  loading: boolean;
+  error: string | null;
+}
 
 function metersToLatDeg(m: number) { return m / 110540; }
 function metersToLngDeg(m: number, lat: number) { return m / (111320 * Math.cos(lat * Math.PI / 180)); }
@@ -35,9 +77,28 @@
   const mapRef = useRef<L.Map | null>(null);
   const shadeRef = useRef<any>(null);
   const edgeLayerRef = useRef<L.LayerGroup | null>(null);
+  const pathLayerRef = useRef<L.LayerGroup | null>(null);
   const [ready, setReady] = useState(false);
   const lastDateRef = useRef<Date>(date);
   const fetchTokenRef = useRef(0);
+
+  // Use refs instead of state to avoid re-renders
+  const pathStateRef = useRef<PathState>({
+    startPoint: null,
+    endPoint: null,
+    path: [],
+    loading: false,
+    error: null
+  });
+
+  // State only for UI updates
+  const [pathUIState, setPathUIState] = useState<PathState>({
+    startPoint: null,
+    endPoint: null,
+    path: [],
+    loading: false,
+    error: null
+  });
 
   // Build ShadeMap options using correct API
   const buildShadeOptions = (when: Date) => {
@@ -114,7 +175,122 @@
 
     layer.addTo(map);
     shadeRef.current = layer;
+
+    // Prevent the shade layer from responding to map events
+    if (layer._container || layer.getContainer?.()) {
+      const container = layer._container || layer.getContainer();
+      if (container) {
+        container.style.pointerEvents = 'none';
+      }
+    }
   };
+
+  // Handle map clicks for pathfinding
+  const handleMapClick = useCallback(async (e: L.LeafletMouseEvent) => {
+    if (pathStateRef.current.loading) return;
+
+    const { lat, lng } = e.latlng;
+
+    if (!pathStateRef.current.startPoint) {
+      // Set start point
+      pathStateRef.current = {
+        ...pathStateRef.current,
+        startPoint: [lat, lng],
+        error: null
+      };
+
+      // Update UI state
+      setPathUIState({ ...pathStateRef.current });
+
+      // Add start marker
+      const pathLayer = pathLayerRef.current!;
+      L.marker([lat, lng], { icon: startIcon }).addTo(pathLayer);
+    } else if (!pathStateRef.current.endPoint) {
+      // Set end point and compute path
+      pathStateRef.current = {
+        ...pathStateRef.current,
+        endPoint: [lat, lng],
+        loading: true,
+        error: null
+      };
+
+      // Update UI state
+      setPathUIState({ ...pathStateRef.current });
+
+      // Add end marker
+      const pathLayer = pathLayerRef.current!;
+      L.marker([lat, lng], { icon: endIcon }).addTo(pathLayer);
+
+      try {
+        const response = await fetch('http://localhost:8000/shortest_path', {
+          method: 'POST',
+          headers: {
+            'Content-Type': 'application/json',
+          },
+          body: JSON.stringify({
+            start_lat: pathStateRef.current.startPoint![0],
+            start_lng: pathStateRef.current.startPoint![1],
+            end_lat: lat,
+            end_lng: lng
+          })
+        });
+
+        const data = await response.json();
+
+        if (data.error) {
+          pathStateRef.current = {
+            ...pathStateRef.current,
+            loading: false,
+            error: data.error
+          };
+        } else {
+          const pathCoords: [number, number][] = data.path || [];
+          pathStateRef.current = {
+            ...pathStateRef.current,
+            path: pathCoords,
+            loading: false,
+            error: null
+          };
+
+          // Add path polyline
+          if (pathCoords.length > 0) {
+            L.polyline(pathCoords, {
+              color: "blue",
+              weight: 4,
+              opacity: 0.7
+            }).addTo(pathLayer);
+          }
+        }
+      } catch (err) {
+        pathStateRef.current = {
+          ...pathStateRef.current,
+          loading: false,
+          error: 'Failed to compute path'
+        };
+      }
+
+      // Update UI state after API call
+      setPathUIState({ ...pathStateRef.current });
+    } else {
+      // Reset and start over
+      const pathLayer = pathLayerRef.current!;
+      pathLayer.clearLayers();
+
+      pathStateRef.current = {
+        startPoint: [lat, lng],
+        endPoint: null,
+        path: [],
+        loading: false,
+        error: null
+      };
+
+      // Update UI state
+      setPathUIState({ ...pathStateRef.current });
+
+      // Add new start marker
+      L.marker([lat, lng], { icon: startIcon }).addTo(pathLayer);
+    }
+  }, []);
 
   useEffect(() => {
     // Map setup
@@ -133,8 +309,14 @@
       maxZoom: 19,
     }).addTo(map);
 
-    // Create edge layer
+    // Create edge layer for shadow classification
     edgeLayerRef.current = L.layerGroup().addTo(map);
+
+    // Create path layer for pathfinding
+    pathLayerRef.current = L.layerGroup().addTo(map);
+
+    // Add click handler for pathfinding
+    map.on('click', handleMapClick);
 
     // Legend
     const legend: any = (L as any).control({ position: "bottomleft" });
@@ -157,11 +339,31 @@
     });
 
     return () => {
-      if (edgeLayerRef.current) map.removeLayer(edgeLayerRef.current);
-      if (shadeRef.current) shadeRef.current.remove();
+      map.off('click', handleMapClick);
+      if (edgeLayerRef.current) {
+        try {
+          map.removeLayer(edgeLayerRef.current);
+        } catch (e) {
+          console.warn('Error removing edge layer:', e);
+        }
+      }
+      if (pathLayerRef.current) {
+        try {
+          map.removeLayer(pathLayerRef.current);
+        } catch (e) {
+          console.warn('Error removing path layer:', e);
+        }
+      }
+      if (shadeRef.current) {
+        try {
+          map.removeLayer(shadeRef.current);
+        } catch (e) {
+          console.warn('Error removing shade layer:', e);
+        }
+      }
       map.remove();
     };
-  }, []);
+  }, [handleMapClick]);
 
   // Update date
   useEffect(() => {
@@ -273,9 +475,98 @@
     }
   }
 
+  // Convert path to edges for shadow analysis
+  const pathToEdges = useCallback((): Edge[] => {
+    if (pathStateRef.current.path.length < 2) return [];
+
+    return pathStateRef.current.path.slice(0, -1).map((point, i) => ({
+      id: `path-${i}`,
+      a: { lat: point[0], lng: point[1] },
+      b: { lat: pathStateRef.current.path[i + 1][0], lng: pathStateRef.current.path[i + 1][1] }
+    }));
+  }, []);
+
+  const analyzePathShade = useCallback(async () => {
+    const pathEdges = pathToEdges();
+    if (pathEdges.length === 0 || !ready || !shadeRef.current) return;
+
+    // Analyze each path segment individually using the same logic as classify()
+    const map = mapRef.current!;
+    const shade = shadeRef.current!;
+    const rect = map.getContainer().getBoundingClientRect();
+    const pathResults: EdgeResult[] = [];
+
+    for (const edge of pathEdges) {
+      const lenM = L.latLng(edge.a).distanceTo(L.latLng(edge.b));
+      const steps = Math.min(Math.max(1, Math.ceil(lenM / 10)), 20); // 10m steps for path
+      let hits = 0, total = 0;
+
+      for (let j = 0; j <= steps; j++) {
+        const t = steps === 0 ? 0.5 : j / steps;
+        const base = lerp(edge.a, edge.b, t);
+
+        for (let s = 0; s < 3; s++) {
+          const p = jitterMeters(base, 1.5);
+          const cp = map.latLngToContainerPoint([p.lat, p.lng]);
+
+          if (cp.x < 0 || cp.y < 0 || cp.x >= rect.width || cp.y >= rect.height) {
+            continue;
+          }
+
+          const xWin = rect.left + cp.x;
+          const yWin = window.innerHeight - (rect.top + cp.y);
+
+          try {
+            const rgba: Uint8ClampedArray = shade.readPixel(xWin, yWin);
+            if (rgba && isShadowRGBA(rgba, 16)) hits++;
+            total++;
+          } catch (e) {
+            console.warn('Error reading pixel for path analysis:', e);
+          }
+        }
+      }
+
+      const shadePct = total ? hits / total : 0;
+      pathResults.push({
+        id: edge.id,
+        shadePct,
+        shaded: shadePct >= 0.5,
+        nSamples: total
+      });
+    }
+
+    // Clear and redraw path with shade colors
+    const pathLayer = pathLayerRef.current!;
+    // Keep markers but remove old path
+    const markers: L.Marker[] = [];
+    pathLayer.eachLayer((layer) => {
+      if (layer instanceof L.Marker) {
+        markers.push(layer);
+      }
+    });
+    pathLayer.clearLayers();
+    markers.forEach(marker => pathLayer.addLayer(marker));
+
+    // Draw path segments with shade colors
+    for (let i = 0; i < pathEdges.length; i++) {
+      const edge = pathEdges[i];
+      const result = pathResults.find(r => r.id === edge.id);
+      const pct = result?.shadePct ?? 0;
+
+      L.polyline(
+        [[edge.a.lat, edge.a.lng], [edge.b.lat, edge.b.lng]],
+        { color: colorForPct(pct), weight: 6, opacity: 0.8 }
+      )
+        .bindTooltip(`Path segment ${i + 1}: ${(pct * 100).toFixed(0)}% shaded (${result?.nSamples || 0} samples)`)
+        .addTo(pathLayer);
+    }
+  }, [pathToEdges, ready]);
+
   return (
     <div style={{ height: "100%", position: "relative" }}>
       <div id="map" style={{ height: "100%" }} />
+
+      {/* Shadow controls */}
       <div style={{
         position: "absolute", left: 12, top: 12, zIndex: 1000,
         background: "rgba(0,0,0,0.6)", color: "#fff", padding: 8, borderRadius: 8,
@@ -308,207 +599,57 @@
           </button>
         </div>
       </div>
-    </div>
-  );
-=======
-import React, { useState, useCallback } from 'react'
-import { MapContainer, TileLayer, Marker, Polyline, useMapEvents } from 'react-leaflet'
-import L, { LatLngTuple } from 'leaflet'
-import 'leaflet/dist/leaflet.css'
-
-// Fix default icon path issues in Vite by using import.meta.url
-const iconRetinaUrl = new URL('leaflet/dist/images/marker-icon-2x.png', import.meta.url).href
-const iconUrl = new URL('leaflet/dist/images/marker-icon.png', import.meta.url).href
-const shadowUrl = new URL('leaflet/dist/images/marker-shadow.png', import.meta.url).href
-
-delete (L.Icon.Default.prototype as any)._getIconUrl
-L.Icon.Default.mergeOptions({
-  iconRetinaUrl,
-  iconUrl,
-  shadowUrl
-})
-
-// Create custom icons for start and end points
-const startIcon = new L.Icon({
-  iconUrl: iconUrl,
-  iconRetinaUrl: iconRetinaUrl,
-  shadowUrl: shadowUrl,
-  iconSize: [25, 41],
-  iconAnchor: [12, 41],
-  popupAnchor: [1, -34],
-  shadowSize: [41, 41],
-  className: 'start-marker'
-})
-
-const endIcon = new L.Icon({
-  iconUrl: iconUrl,
-  iconRetinaUrl: iconRetinaUrl,
-  shadowUrl: shadowUrl,
-  iconSize: [25, 41],
-  iconAnchor: [12, 41],
-  popupAnchor: [1, -34],
-  shadowSize: [41, 41],
-  className: 'end-marker'
-})
-
-interface PathState {
-  startPoint: LatLngTuple | null
-  endPoint: LatLngTuple | null
-  path: LatLngTuple[]
-  loading: boolean
-  error: string | null
-}
-
-// Component to handle map clicks
-function MapClickHandler({ onMapClick }: { onMapClick: (lat: number, lng: number) => void }) {
-  useMapEvents({
-    click: (e) => {
-      onMapClick(e.latlng.lat, e.latlng.lng)
-    }
-  })
-  return null
-}
-
-export default function Map() {
-  const [pathState, setPathState] = useState<PathState>({
-    startPoint: null,
-    endPoint: null,
-    path: [],
-    loading: false,
-    error: null
-  })
-
-  const handleMapClick = useCallback(async (lat: number, lng: number) => {
-    if (pathState.loading) return
-
-    if (!pathState.startPoint) {
-      // Set start point
-      setPathState(prev => ({ 
-        ...prev, 
-        startPoint: [lat, lng],
-        error: null 
-      }))
-    } else if (!pathState.endPoint) {
-      // Set end point and compute path
-      setPathState(prev => ({ 
-        ...prev, 
-        endPoint: [lat, lng],
-        loading: true,
-        error: null 
-      }))
-
-      try {
-        const response = await fetch('http://localhost:8000/shortest_path', {
-          method: 'POST',
-          headers: {
-            'Content-Type': 'application/json',
-          },
-          body: JSON.stringify({
-            start_lat: pathState.startPoint[0],
-            start_lng: pathState.startPoint[1],
-            end_lat: lat,
-            end_lng: lng
-          })
-        })
-
-        const data = await response.json()
-        
-        if (data.error) {
-          setPathState(prev => ({ 
-            ...prev, 
-            loading: false,
-            error: data.error 
-          }))
-        } else {
-          setPathState(prev => ({ 
-            ...prev, 
-            path: data.path || [],
-            loading: false,
-            error: null 
-          }))
-        }
-      } catch (err) {
-        setPathState(prev => ({ 
-          ...prev, 
-          loading: false,
-          error: 'Failed to compute path' 
-        }))
-      }
-    } else {
-      // Reset and start over
-      setPathState({
-        startPoint: [lat, lng],
-        endPoint: null,
-        path: [],
-        loading: false,
-        error: null
-      })
-    }
-  }, [pathState.startPoint, pathState.endPoint, pathState.loading])
-
-  return (
-    <div style={{ position: 'relative', height: '100%', width: '100%' }}>
-      <MapContainer center={[39.9526, -75.1652]} zoom={13} style={{height: '100%', width: '100%'}}>
-        <TileLayer
-          attribution='&copy; OpenStreetMap contributors'
-          url='https://{s}.tile.openstreetmap.org/{z}/{x}/{y}.png'
-        />
-        <MapClickHandler onMapClick={handleMapClick} />
-        
-        {/* Start point marker */}
-        {pathState.startPoint && (
-          <Marker position={pathState.startPoint} icon={startIcon} />
-        )}
-        
-        {/* End point marker */}
-        {pathState.endPoint && (
-          <Marker position={pathState.endPoint} icon={endIcon} />
-        )}
-        
-        {/* Path polyline */}
-        {pathState.path.length > 0 && (
-          <Polyline 
-            positions={pathState.path} 
-            color="blue" 
-            weight={4} 
-            opacity={0.7}
-          />
-        )}
-      </MapContainer>
-      
-      {/* Status overlay */}
+
+      {/* Pathfinding status overlay */}
       <div style={{
         position: 'absolute',
         top: 10,
-        left: 10,
-        background: 'white',
+        right: 10,
+        background: 'rgba(255,255,255,0.9)',
         padding: '10px',
         borderRadius: '5px',
         boxShadow: '0 2px 4px rgba(0,0,0,0.2)',
         zIndex: 1000,
-        maxWidth: '300px'
+        maxWidth: '300px',
+        font: "14px system-ui, -apple-system, Segoe UI, Roboto, sans-serif"
       }}>
-        {!pathState.startPoint && (
-          <div>Click on the map to set start point</div>
+        {!pathUIState.startPoint && (
+          <div>Click on map to set start point</div>
         )}
-        {pathState.startPoint && !pathState.endPoint && (
-          <div>Click on the map to set end point</div>
+        {pathUIState.startPoint && !pathUIState.endPoint && (
+          <div>Click on map to set end point</div>
         )}
-        {pathState.loading && (
+        {pathUIState.loading && (
           <div>Computing path...</div>
         )}
-        {pathState.error && (
-          <div style={{ color: 'red' }}>Error: {pathState.error}</div>
+        {pathUIState.error && (
+          <div style={{ color: 'red' }}>Error: {pathUIState.error}</div>
         )}
-        {pathState.path.length > 0 && (
+        {pathUIState.path.length > 0 && (
           <div>
             Path found! Click anywhere to start over.
             <br />
-            Segments: {pathState.path.length - 1}
+            Segments: {pathUIState.path.length - 1}
+            <br />
+            <button
+              onClick={analyzePathShade}
+              disabled={!ready}
+              style={{
+                marginTop: 5,
+                padding: '4px 8px',
+                fontSize: '12px',
+                backgroundColor: ready ? '#007cba' : '#ccc',
+                color: 'white',
+                border: 'none',
+                borderRadius: '3px',
+                cursor: ready ? 'pointer' : 'not-allowed'
+              }}
+            >
+              Analyze Path Shade
+            </button>
           </div>
         )}
       </div>
     </div>
-  )
->>>>>>> 57c79e6c
+  );
 }