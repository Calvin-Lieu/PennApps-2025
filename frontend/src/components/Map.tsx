--- conflicted
+++ resolved
@@ -1212,16 +1212,11 @@
     return () => {
       console.log("TestMap cleanup - removing map");
 
-<<<<<<< HEAD
       // map.off('click', handleMapClick);
       map.off('click', onClick);
-=======
+
+      map.off('moveend', scheduleWeatherFetch);
       
-  map.off('click', handleMapClick);
-  map.off('moveend', scheduleWeatherFetch);
-      
-
->>>>>>> ab4ef95c
       // Clear layers
       if (edgeLayerRef.current) {
         try {
